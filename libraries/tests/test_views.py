--- conflicted
+++ resolved
@@ -1,17 +1,10 @@
-<<<<<<< HEAD
 import pytest
-=======
 import datetime
->>>>>>> 8f4bb1e8
 
 from model_bakery import baker
 
 
-<<<<<<< HEAD
-def test_library_list(version, tp):
-=======
 def test_library_list(library_version, tp):
->>>>>>> 8f4bb1e8
     """GET /libraries/"""
     last_year = datetime.date.today() - datetime.timedelta(days=365)
     v2 = baker.make("versions.Version", name="Version 1.78.0", release_date=last_year)
@@ -33,8 +26,6 @@
     tp.response_302(res)
     assert res.url == f"/libraries-by-category/{category.slug}/"
 
-<<<<<<< HEAD
-=======
 
 def test_library_list_by_category(library_version, category, tp):
     """
@@ -73,15 +64,91 @@
     tp.response_200(res)
     assert "library_list" in res.context
     assert len(res.context["library_list"]) == 0
->>>>>>> 8f4bb1e8
+
+
+def test_libraries_by_category(tp, library, category):
+    """GET /libraries-by-category/{slug}/"""
+    baker.make("libraries.Library", name="Sample")
+    library.categories.add(category)
+    res = tp.get("libraries-by-category", category.slug)
+    tp.response_200(res)
+    assert "library_list" in res.context
+    assert len(res.context["library_list"]) == 1
+    assert library in res.context["library_list"]
+    assert "category" in res.context
+    assert res.context["category"] == category
+
+
+def test_library_detail(library_version, tp):
+    """GET /libraries/{slug}/"""
+    library = library_version.library
+    url = tp.reverse("library-detail", library.slug)
+    response = tp.get(url)
+    tp.response_200(response)
+
+
+def test_library_detail_404(library, tp):
+    """GET /libraries/{slug}/"""
+    # 404 due to bad slug
+    url = tp.reverse("library-detail", "bananas")
+    response = tp.get(url)
+    tp.response_404(response)
+
+    # 404 due to no existing version
+    url = tp.reverse("library-detail", library.slug)
+    response = tp.get(url)
+    tp.response_404(response)
+
+
+def test_library_detail_context_get_closed_prs_count(tp, library_version):
+    """
+    GET /libraries/{slug}/
+    Test that the custom closed_prs_count var appears as expected
+    """
+    library = library_version.library
+    # Create open and closed PRs for this library, and another random PR
+    lib2 = baker.make("libraries.Library", slug="sample")
+    baker.make("libraries.PullRequest", library=library, is_open=True)
+    baker.make("libraries.PullRequest", library=library, is_open=False)
+    baker.make("libraries.PullRequest", library=lib2, is_open=True)
+    url = tp.reverse("library-detail", library.slug)
+    response = tp.get(url)
+    tp.response_200(response)
+    assert "closed_prs_count" in response.context
+    # Verify that the count only includes the one open PR for this library
+    assert response.context["closed_prs_count"] == 1
+
+
+def test_library_detail_context_get_open_issues_count(tp, library_version):
+    """
+    GET /libraries/{slug}/
+    Test that the custom open_issues_count var appears as expected
+    """
+    library = library_version.library
+    # Create open and closed issues for this library, and another random issue
+    lib2 = baker.make("libraries.Library", slug="sample")
+    baker.make("libraries.Issue", library=library, is_open=True)
+    baker.make("libraries.Issue", library=library, is_open=False)
+    baker.make("libraries.Issue", library=lib2, is_open=True)
+    url = tp.reverse("library-detail", library.slug)
+    response = tp.get(url)
+    tp.response_200(response)
+    assert "open_issues_count" in response.context
+    # Verify that the count only includes the one open issue for this library
+    assert response.context["open_issues_count"] == 1
 
 def test_library_list_by_category(library_version, category, tp):
     """GET /libraries-by-category/{category_slug}/"""
     library = library_version.library
-    version = library_version.version
-    library.categories.add(category)
-    res = tp.get("libraries-by-category", category.slug)
-    tp.response_200(res)
+    baker.make("libraries.Library", name="Sample")
+    library.categories.add(category)
+    res = tp.get("libraries-by-category", category.slug)
+    tp.response_200(res)
+    assert "library_list" in res.context
+    assert len(res.context["library_list"]) == 1
+    assert library in res.context["library_list"]
+    assert "category" in res.context
+    assert res.context["category"] == category
 
 
 def test_libraries_by_version_by_category(tp, library_version, category):
@@ -98,48 +165,6 @@
     assert library in res.context["library_list"]
     assert "category" in res.context
     assert res.context["category"] == category
-
-
-<<<<<<< HEAD
-def test_libraries_by_version_list_select_category(library_version, category, tp):
-    """POST versions/{version_slug}/libraries/ to submit a category redirects to the libraries-by-category page"""
-    library = library_version.library
-    version = library_version.version
-    url = tp.reverse("libraries-by-version", version_slug=version.slug)
-    res = tp.post(url, data={"categories": category.pk})
-    tp.response_302(res)
-    assert res.url == f"/versions/{version.slug}/libraries-by-category/{category.slug}/"
-
-
-def test_libraries_by_version_detail(tp, library_version):
-    """GET /versions/{version_slug}/{slug}/"""
-    res = tp.get(
-        "libraries-by-version-detail",
-        library_version.version.slug,
-        library_version.library.slug,
-    )
-    tp.response_200(res)
-    assert "version" in res.context
-
-
-def test_libraries_by_version_detail_no_library_found(tp, library_version):
-    """GET /versions/{version_slug}/{slug}/"""
-    res = tp.get(
-        "libraries-by-version-detail",
-        library_version.version.slug,
-        "coffee",
-    )
-    tp.response_404(res)
-
-
-def test_libraries_by_version_detail_no_version_found(tp, library_version):
-    """GET /versions/{version_slug}/{slug}/"""
-    res = tp.get(
-        "libraries-by-version-detail",
-        0000,
-        library_version.library.slug,
-    )
-    tp.response_404(res)
 
 
 def test_libraries_by_version_list(tp, library_version):
@@ -154,112 +179,71 @@
     assert len(res.context["library_list"]) == 1
     assert library_version.library in res.context["library_list"]
     assert excluded_library not in res.context["library_list"]
-=======
-def test_library_detail(library_version, tp):
-    """GET /libraries/{slug}/"""
-    library = library_version.library
-    url = tp.reverse("library-detail", library.slug)
-    response = tp.get(url)
-    tp.response_200(response)
-
-
-def test_library_detail_404(library, tp):
-    """GET /libraries/{slug}/"""
-    # 404 due to bad slug
-    url = tp.reverse("library-detail", "bananas")
-    response = tp.get(url)
-    tp.response_404(response)
-
-    # 404 due to no existing version
-    url = tp.reverse("library-detail", library.slug)
-    response = tp.get(url)
-    tp.response_404(response)
->>>>>>> 8f4bb1e8
-
-
-def test_library_detail_context_get_closed_prs_count(tp, library_version):
-    """
-<<<<<<< HEAD
-    GET /versions/{version_slug}/{slug}/
-    Test that the custom closed_prs_count var appears as expected
-    """
-    library = library_version.library
-    version = library_version.version
-
-=======
-    GET /libraries/{slug}/
-    Test that the custom closed_prs_count var appears as expected
-    """
-    library = library_version.library
->>>>>>> 8f4bb1e8
-    # Create open and closed PRs for this library, and another random PR
-    lib2 = baker.make("libraries.Library", slug="sample")
-    baker.make("libraries.PullRequest", library=library, is_open=True)
-    baker.make("libraries.PullRequest", library=library, is_open=False)
-    baker.make("libraries.PullRequest", library=lib2, is_open=True)
-    url = tp.reverse("libraries-by-version-detail", version.slug, library.slug)
-    response = tp.get(url)
-    tp.response_200(response)
-    assert "closed_prs_count" in response.context
-    # Verify that the count only includes the one open PR for this library
-    assert response.context["closed_prs_count"] == 1
-
-
-def test_library_detail_context_get_open_issues_count(tp, library_version):
-    """
-<<<<<<< HEAD
-    GET /versions/{version_slug}/{slug}/
-    Test that the custom open_issues_count var appears as expected
-    """
-    library = library_version.library
-    version = library_version.version
-
-=======
-    GET /libraries/{slug}/
-    Test that the custom open_issues_count var appears as expected
-    """
-    library = library_version.library
->>>>>>> 8f4bb1e8
-    # Create open and closed issues for this library, and another random issue
-    lib2 = baker.make("libraries.Library", slug="sample")
-    baker.make("libraries.Issue", library=library, is_open=True)
-    baker.make("libraries.Issue", library=library, is_open=False)
-    baker.make("libraries.Issue", library=lib2, is_open=True)
-    url = tp.reverse("libraries-by-version-detail", version.slug, library.slug)
-    response = tp.get(url)
-    tp.response_200(response)
-    assert "open_issues_count" in response.context
-    # Verify that the count only includes the one open issue for this library
-    assert response.context["open_issues_count"] == 1
-
-
-<<<<<<< HEAD
-def test_library_detail(library_version, tp):
-    """GET /libraries/{slug}/"""
-    library = library_version.library
-    version = library_version.version
-    url = tp.reverse("library-detail", library.slug)
-    response = tp.get(url)
-    tp.response_200(response)
-=======
-def test_library_list_select_category(library, category, tp):
-    """POST /libraries/ to submit a category redirects to the libraries-by-category page"""
-    res = tp.post("libraries", data={"categories": category.pk})
+
+
+def test_libraries_by_version_detail(tp, library_version):
+    """GET /versions/{version_slug}/{slug}/"""
+    res = tp.get(
+        "libraries-by-version-detail",
+        library_version.version.slug,
+        library_version.library.slug,
+    )
+    tp.response_200(res)
+    assert "version" in res.context
+
+
+def test_libraries_by_version_detail_no_library_found(tp, library_version):
+    """GET /versions/{version_slug}/{slug}/"""
+    res = tp.get(
+        "libraries-by-version-detail",
+        library_version.version.slug,
+        "coffee",
+    )
+    tp.response_404(res)
+
+
+def test_libraries_by_version_detail_no_version_found(tp, library_version):
+    """GET /versions/{version_slug}/{slug}/"""
+    res = tp.get(
+        "libraries-by-version-detail",
+        0000,
+        library_version.library.slug,
+    )
+    tp.response_404(res)
+
+
+def test_libraries_by_version_list_select_category(library_version, category, tp):
+    """POST versions/{version_slug}/libraries/ to submit a category redirects to the libraries-by-category page"""
+    library = library_version.library
+    version = library_version.version
+    url = tp.reverse("libraries-by-version", version_slug=version.slug)
+    res = tp.post(url, data={"categories": category.pk})
     tp.response_302(res)
-
-
-def test_library_list_by_category(library_version, category, tp):
-    """GET /libraries-by-category/{category_slug}/"""
-    library = library_version.library
-    baker.make("libraries.Library", name="Sample")
-    library.categories.add(category)
-    res = tp.get("libraries-by-category", category.slug)
-    tp.response_200(res)
-    assert "library_list" in res.context
-    assert len(res.context["library_list"]) == 1
-    assert library in res.context["library_list"]
-    assert "category" in res.context
-    assert res.context["category"] == category
+    assert res.url == f"/versions/{version.slug}/libraries-by-category/{category.slug}/"
+
+
+
+
+
+
+
+
+
+
+
+
+
+
+
+
+
+
+
+
+
+
+
+
 
 
 def test_libraries_by_version_by_category(tp, library_version, category):
@@ -320,5 +304,4 @@
         "coffee",
         library_version.library.slug,
     )
-    tp.response_404(res)
->>>>>>> 8f4bb1e8
+    tp.response_404(res)