--- conflicted
+++ resolved
@@ -19,7 +19,6 @@
     assert lib2 not in res.context["library_list"]
 
 
-<<<<<<< HEAD
 def test_library_list_select_category(library, category, tp):
     """POST /libraries/ to submit a category redirects to the libraries-by-category page"""
     res = tp.post("libraries", data={"categories": category.pk})
@@ -82,10 +81,6 @@
 def test_library_detail(library_version, tp):
     """GET /libraries/{slug}/"""
     library = library_version.library
-=======
-def test_library_detail(library, tp):
-    """GET /libraries/{repo}/"""
->>>>>>> 773c0d88
     url = tp.reverse("library-detail", library.slug)
     response = tp.get(url)
     tp.response_200(response)
