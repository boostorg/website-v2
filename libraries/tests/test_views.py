--- conflicted
+++ resolved
@@ -19,10 +19,7 @@
     assert lib2 not in res.context["library_list"]
 
 
-<<<<<<< HEAD
-def test_library_list_select_category(library, category, logged_in_tp):
-=======
-def test_library_list_no_pagination(library_version, tp):
+def test_library_list_no_pagination(library_version, logged_in_tp):
     """Library list is not paginated."""
     libs = [
         baker.make(
@@ -32,8 +29,8 @@
         ).library
         for i in range(30)
     ] + [library_version.library]
-    res = tp.get("libraries")
-    tp.response_200(res)
+    res = logged_in_tp.get("libraries")
+    logged_in_tp.response_200(res)
 
     library_list = res.context.get("library_list")
     assert library_list is not None
@@ -44,7 +41,6 @@
 
 
 def test_library_list_select_category(library, category, tp):
->>>>>>> 7aaa36cb
     """POST /libraries/ to submit a category redirects to the libraries-by-category page"""
     res = logged_in_tp.post("libraries", data={"categories": category.pk})
     logged_in_tp.response_302(res)
@@ -213,10 +209,7 @@
     assert excluded_library not in res.context["library_list"]
 
 
-<<<<<<< HEAD
-def test_libraries_by_version_detail(logged_in_tp, library_version):
-=======
-def test_libraries_by_version_list_no_pagination(tp, library_version):
+def test_libraries_by_version_list_no_pagination(logged_in_tp, library_version):
     """Library list by version is not paginated."""
     libs = [
         baker.make(
@@ -226,8 +219,8 @@
         ).library
         for i in range(30)
     ] + [library_version.library]
-    res = tp.get("libraries-by-version", library_version.version.slug)
-    tp.response_200(res)
+    res = logged_in_tp.get("libraries-by-version", library_version.version.slug)
+    logged_in_tp.response_200(res)
 
     library_list = res.context.get("library_list")
     assert library_list is not None
@@ -238,7 +231,6 @@
 
 
 def test_libraries_by_version_detail(tp, library_version):
->>>>>>> 7aaa36cb
     """GET /versions/{version_slug}/libraries/{slug}/"""
     res = logged_in_tp.get(
         "library-detail-by-version",
