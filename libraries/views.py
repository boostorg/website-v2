--- conflicted
+++ resolved
@@ -18,7 +18,6 @@
 
 from .forms import VersionSelectionForm
 from .mixins import VersionAlertMixin
-<<<<<<< HEAD
 from .models import (
     Category,
     CommitAuthor,
@@ -27,12 +26,6 @@
     Library,
     LibraryVersion,
 )
-from .utils import redirect_to_view_with_params
-
-SELECTED_BOOST_VERSION_COOKIE_NAME = "boost_version"
-SELECTED_LIBRARY_VIEW_COOKIE_NAME = "library_view"
-=======
-from .models import Category, CommitData, Library, LibraryVersion
 from .utils import (
     redirect_to_view_with_params,
     get_view_from_cookie,
@@ -43,7 +36,6 @@
     determine_view_from_library_request,
 )
 from .constants import SELECTED_BOOST_VERSION_COOKIE_NAME
->>>>>>> 142ac660
 
 logger = structlog.get_logger()
 
