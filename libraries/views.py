--- conflicted
+++ resolved
@@ -1,9 +1,6 @@
 import datetime
-<<<<<<< HEAD
 from itertools import chain
-=======
 import re
->>>>>>> 9724f598
 
 import structlog
 from django.contrib import messages
