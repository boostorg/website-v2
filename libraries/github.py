--- conflicted
+++ resolved
@@ -7,10 +7,6 @@
 from fastcore.xtras import obj2dict
 from ghapi.all import GhApi, paged
 
-<<<<<<< HEAD
-
-=======
->>>>>>> e12fed1d
 from .models import Category, Issue, Library, PullRequest
 from .utils import parse_date
 
@@ -376,18 +372,10 @@
                     issue_github_id=issue_dict.get("id"),
                     exc_msg=str(e),
                 )
-<<<<<<< HEAD
-                continue
-            logger.info(
-                "issue_updated_successfully",
-                issue_id=issue.id,
-                created=created,
-=======
             logger.info(
                 "issue_updated_successfully",
                 issue_id=issue.id,
                 created_issue=created,
->>>>>>> e12fed1d
                 issue_github_id=issue.github_id,
             )
 
@@ -395,16 +383,10 @@
         """Update all PRs for a library"""
         self.logger.info("updating_repo_prs")
 
-<<<<<<< HEAD
-        prs_data = repo_prs(self.owner, self.library.name)
+        prs_data = repo_prs(self.owner, self.library.name, state="all")
 
         for pr_dict in prs_data:
-=======
-        prs_data = repo_prs(self.owner, self.library.name, state="all")
-
-        for pr_dict in prs_data:
-
->>>>>>> e12fed1d
+
             # Get the date information
             closed_at = None
             merged_at = None
@@ -420,15 +402,8 @@
             if pr_dict.get("created_at"):
                 created_at = parse_date(pr_dict["created_at"])
 
-<<<<<<< HEAD
-            if pr_dict.get("modified_at"):
-                modified_at = parse_date(pr_dict["modified_at"])
-
-            breakpoint()
-=======
             if pr_dict.get("updated_at"):
                 modified_at = parse_date(pr_dict["updated_at"])
->>>>>>> e12fed1d
 
             try:
                 pull_request, created = PullRequest.objects.update_or_create(
@@ -451,19 +426,9 @@
                     pr_github_id=pr_dict.get("id"),
                     exc_msg=str(e),
                 )
-<<<<<<< HEAD
-                continue
-
-            logger.info(
-                "pr_updated_successfully",
-                pull_request_id=pull_request.id,
-                created=created,
-                pull_request_github_id=pull_request.github_id,
-=======
             logger.info(
                 "pull_request_updated_successfully",
                 pr_id=pull_request.id,
                 created_pr=created,
                 pr_github_id=pull_request.github_id,
->>>>>>> e12fed1d
             )