--- conflicted
+++ resolved
@@ -19,19 +19,12 @@
   @apply outline-none border-0 bg-transparent;
 }
 
-<<<<<<< HEAD
-=======
 
->>>>>>> 3d6ccbac
 .section,
 .spirit-nav,
 .copyright-footer,
 .chapter,
 .refentry,
 .book {
-<<<<<<< HEAD
-  @apply max-w-7xl px-3 md:px-20;
-=======
   @apply max-w-7xl px-3 md:px-6 mx-auto;
->>>>>>> 3d6ccbac
 }