import pytest
<<<<<<< HEAD
import time
=======
>>>>>>> 42d23921
from unittest.mock import patch

from django.core.cache import caches
from django.test import RequestFactory
from django.test.utils import override_settings
from django.urls import reverse

from core.views import StaticContentTemplateView

<<<<<<< HEAD

@pytest.fixture
def request_factory():
    """Returns a RequestFactory instance."""
    return RequestFactory()


@pytest.fixture
def content_path():
    """Returns a sample content path."""
    return "/some/content/path"


def call_view(request_factory, content_path):
    """Calls the view with the given request_factory and content path."""
    request = request_factory.get(content_path)
    view = StaticContentTemplateView.as_view()
    response = view(request, content_path=content_path)
    return response


@pytest.mark.django_db
@override_settings(
    CACHES={
        "default": {"BACKEND": "django.core.cache.backends.locmem.LocMemCache"},
        "machina_attachments": {
            "BACKEND": "django.core.cache.backends.locmem.LocMemCache"
        },
        "static_content": {
            "BACKEND": "django.core.cache.backends.locmem.LocMemCache",
            "TIMEOUT": 86400,
        },
    }
)
def test_cache_behavior(request_factory, content_path):
    """Tests the cache behavior of the StaticContentTemplateView view."""
    # Set up the mocked API call
    mock_content = "mocked content"
    mock_content_type = "text/plain"

    # Clear the cache before testing
    cache = caches["static_content"]
    cache.clear()

    with patch("core.views.get_content_from_s3") as mock_get_content_from_s3:
        mock_get_content_from_s3.return_value = (mock_content, mock_content_type)

        # Cache miss scenario
        response = call_view(request_factory, content_path)
        assert response.status_code == 200
        assert response.content.decode() == mock_content
        assert response["Content-Type"] == mock_content_type
        mock_get_content_from_s3.assert_called_once_with(key=content_path)

        # Cache hit scenario
        mock_get_content_from_s3.reset_mock()
        response = call_view(request_factory, content_path)
        assert response.status_code == 200
        assert response.content.decode() == mock_content
        assert response["Content-Type"] == mock_content_type
        mock_get_content_from_s3.assert_not_called()

        # Cache expiration scenario
        cache.set(
            "static_content_" + content_path, (mock_content, mock_content_type), 1
        )  # Set a 1-second cache timeout
        time.sleep(2)  # Wait for the cache to expire
        mock_get_content_from_s3.reset_mock()
        response = call_view(request_factory, content_path)
        assert response.status_code == 200
        assert response.content.decode() == mock_content
        assert response["Content-Type"] == mock_content_type
        mock_get_content_from_s3.assert_called_once_with(key=content_path)


=======
# Define test cases with the paths based on the provided config file
>>>>>>> 42d23921
static_content_test_cases = [
    "/develop/libs/rst.css",  # Test a site_path from the config file
    "/develop/doc/index.html",  # Test a site_path with a more complex substitution schema
    "/rst.css",  # Test a the default site_path from the config file
    "site/develop/doc/html/about.html",  # Test direct access to a file in the S3 bucket
]


def mock_get_content_from_s3(key=None, bucket_name=None):
    # Map the S3 paths to a sample content and content type
    content_mapping = {
        "/site/develop/libs/rst.css": (b"fake rst.css content", "text/css"),
        "/site/develop/doc/html/index.html": (b"fake index.html content", "text/html"),
        "/site/develop/rst.css": (b"fake rst.css content", "text/css"),
        "/site/develop/doc/html/about.html": (b"fake about.html content", "text/html"),
    }
    return content_mapping.get(key, None)


@pytest.mark.django_db
@pytest.mark.parametrize("content_path", static_content_test_cases)
@patch("core.views.get_content_from_s3", new=mock_get_content_from_s3)
def test_static_content_template_view(content_path):
    """
    Test the StaticContentTemplateView view"""
    request = RequestFactory().get(content_path)
    view = StaticContentTemplateView.as_view()
    response = view(request, content_path=content_path)

    # Get the mock content and content type for the content_path
    mock_content = mock_get_content_from_s3(content_path)

    if mock_content:
        # Check if the response has the expected status code and content type
        assert response.status_code == 200
        assert "Content-Type" in response.headers
        assert response.content == mock_content[0]
    else:
        # If the content doesn't exist, check if the response has a 404 status code
        assert response.status_code == 404


def test_markdown_view_top_level(tp):
    """GET /content/map"""
    res = tp.get("/markdown/foo")
    tp.response_200(res)


def test_markdown_view_trailing_slash(tp):
    res = tp.get("/markdown/foo/")
    tp.response_200(res)


def test_markdown_view_top_level_includes_extension(tp):
    res = tp.get("/markdown/foo.html")
    tp.response_200(res)


def test_markdown_view_nested(tp):
    res = tp.get("/markdown/more_content/bar")
    tp.response_200(res)


def test_markdown_view_nested_trailing_slash(tp):
    res = tp.get("/markdown/more_content/bar/")
    tp.response_200(res)


def test_markdown_view_nested_includes_extenstion(tp):
    res = tp.get("/markdown/more_content/bar.md")
    tp.response_200(res)


def test_markdown_view_nested_index_direct_path(tp):
    res = tp.get("/markdown/more_content/index.html")
    tp.response_200(res)


def test_markdown_view_nested_should_load_an_index(tp):
    res = tp.get("/markdown/more_content")
    tp.response_200(res)


def test_markdown_view_nested_three_levels(tp):
    res = tp.get("/markdown/more_content/even_more_content/sample")
    tp.response_200(res)<|MERGE_RESOLUTION|>--- conflicted
+++ resolved
@@ -1,8 +1,5 @@
 import pytest
-<<<<<<< HEAD
 import time
-=======
->>>>>>> 42d23921
 from unittest.mock import patch
 
 from django.core.cache import caches
@@ -12,7 +9,6 @@
 
 from core.views import StaticContentTemplateView
 
-<<<<<<< HEAD
 
 @pytest.fixture
 def request_factory():
@@ -88,9 +84,7 @@
         mock_get_content_from_s3.assert_called_once_with(key=content_path)
 
 
-=======
 # Define test cases with the paths based on the provided config file
->>>>>>> 42d23921
 static_content_test_cases = [
     "/develop/libs/rst.css",  # Test a site_path from the config file
     "/develop/doc/index.html",  # Test a site_path with a more complex substitution schema
@@ -110,6 +104,19 @@
     return content_mapping.get(key, None)
 
 
+@pytest.mark.django_db
+@override_settings(
+    CACHES={
+        "default": {"BACKEND": "django.core.cache.backends.locmem.LocMemCache"},
+        "machina_attachments": {
+            "BACKEND": "django.core.cache.backends.locmem.LocMemCache"
+        },
+        "static_content": {
+            "BACKEND": "django.core.cache.backends.locmem.LocMemCache",
+            "TIMEOUT": 86400,
+        },
+    }
+)
 @pytest.mark.django_db
 @pytest.mark.parametrize("content_path", static_content_test_cases)
 @patch("core.views.get_content_from_s3", new=mock_get_content_from_s3)
