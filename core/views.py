import os.path
import re
import structlog

from django.conf import settings
<<<<<<< HEAD
from django.core.cache import caches
from django.http import Http404, HttpResponse
=======
from django.http import Http404, HttpResponse, HttpResponseNotFound
>>>>>>> 42d23921
from django.template.response import TemplateResponse
from django.views.generic import TemplateView, View

from .boostrenderer import get_content_from_s3
from .markdown import process_md

logger = structlog.get_logger()


class MarkdownTemplateView(TemplateView):
    template_name = "markdown_template.html"
    content_dir = settings.BASE_CONTENT

    def build_path(self):
        """
        Builds the path from URL kwargs
        """
        content_path = self.kwargs.get("content_path")

        if not content_path:
            return

        # If the request includes the file extension, return that
        if content_path[-5:] == ".html" or content_path[-3:] == ".md":
            return f"{self.content_dir}/{content_path}"

        # Trim any trailing slashes
        if content_path[-1] == "/":
            content_path = content_path[:-1]

        # Can we find a markdown file with this path?
        path = f"{self.content_dir}/{content_path}.md"

        # Note: The get() method also checks isfile(), but since we need to try multiple
        # paths/extensions, we need to call it here as well.
        if os.path.isfile(path):
            return path

        # Can we find an HTML file with this path?
        path = f"{self.content_dir}/{content_path}.html"
        if os.path.isfile(path):
            return path

        # Can we find an index file with this path?
        path = f"{self.content_dir}/{content_path}/index.html"
        if os.path.isfile(path):
            return path

        # If we get here, there is nothing else for us to try.
        return

    def get(self, request, *args, **kwargs):
        """
        Verifies the file and returns the frontmatter and content
        """
        path = self.build_path()

        # Avoids a TypeError from os.path.isfile if there is no path
        if not path:
            logger.info(
                "markdown_template_view_no_valid_path",
                content_path=kwargs.get("content_path"),
                status_code=404,
            )
            raise Http404("Page not found")

        if not os.path.isfile(path):
            logger.info(
                "markdown_template_view_no_valid_file",
                content_path=kwargs.get("content_path"),
                path=path,
                status_code=404,
            )
            raise Http404("Post not found")

        context = {}
        context["frontmatter"], context["content"] = process_md(path)
        logger.info(
            "markdown_template_view_success",
            content_path=kwargs.get("content_path"),
            path=path,
            status_code=200,
        )
        return self.render_to_response(context)


class StaticContentTemplateView(View):
    def get(self, request, *args, **kwargs):
        """
        Verifies the file and returns the raw static content from S3
        mangling paths using the stage_static_config.json settings
        """
<<<<<<< HEAD
        content_path = kwargs.get("content_path")

        # Get the static content cache
        static_content_cache = caches["static_content"]

        # Check if the content is in the cache
        cache_key = f"static_content_{content_path}"
        cached_result = static_content_cache.get(cache_key)

        if cached_result:
            content, content_type = cached_result
        else:
            # Fetch content from S3 if not in cache
            result = get_content_from_s3(key=kwargs.get("content_path"))
            if not result:
                logger.info(
                    "get_content_from_s3_view_no_valid_object",
                    key=kwargs.get("content_path"),
                    status_code=404,
                )
                raise Http404("Page not found")

            content, content_type = result
            # Store the result in cache
            static_content_cache.set(cache_key, (content, content_type))
=======
        result = get_content_from_s3(key=kwargs.get("content_path"))
        if not result:
            logger.info(
                "get_content_from_s3_view_no_valid_object",
                key=kwargs.get("content_path"),
                status_code=404,
            )
            return HttpResponseNotFound("Page not found")

        content, content_type = result
>>>>>>> 42d23921

        response = HttpResponse(content, content_type=content_type)
        logger.info(
            "get_content_from_s3_view_success",
            key=kwargs.get("content_path"),
            status_code=response.status_code,
        )
        return response<|MERGE_RESOLUTION|>--- conflicted
+++ resolved
@@ -3,12 +3,8 @@
 import structlog
 
 from django.conf import settings
-<<<<<<< HEAD
 from django.core.cache import caches
-from django.http import Http404, HttpResponse
-=======
 from django.http import Http404, HttpResponse, HttpResponseNotFound
->>>>>>> 42d23921
 from django.template.response import TemplateResponse
 from django.views.generic import TemplateView, View
 
@@ -101,7 +97,6 @@
         Verifies the file and returns the raw static content from S3
         mangling paths using the stage_static_config.json settings
         """
-<<<<<<< HEAD
         content_path = kwargs.get("content_path")
 
         # Get the static content cache
@@ -122,23 +117,11 @@
                     key=kwargs.get("content_path"),
                     status_code=404,
                 )
-                raise Http404("Page not found")
+                return HttpResponseNotFound("Page not found")
 
             content, content_type = result
             # Store the result in cache
             static_content_cache.set(cache_key, (content, content_type))
-=======
-        result = get_content_from_s3(key=kwargs.get("content_path"))
-        if not result:
-            logger.info(
-                "get_content_from_s3_view_no_valid_object",
-                key=kwargs.get("content_path"),
-                status_code=404,
-            )
-            return HttpResponseNotFound("Page not found")
-
-        content, content_type = result
->>>>>>> 42d23921
 
         response = HttpResponse(content, content_type=content_type)
         logger.info(
