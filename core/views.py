import os.path
import re
import structlog

from django.conf import settings
from django.core.cache import caches
from django.http import Http404, HttpResponse
from django.template.response import TemplateResponse
from django.views.generic import TemplateView, View

from .boostrenderer import get_content_from_s3
from .markdown import process_md

logger = structlog.get_logger()


class MarkdownTemplateView(TemplateView):
    template_name = "markdown_template.html"
    content_dir = settings.BASE_CONTENT

    def build_path(self):
        """
        Builds the path from URL kwargs
        """
        content_path = self.kwargs.get("content_path")

        if not content_path:
            return

        # If the request includes the file extension, return that
        if content_path[-5:] == ".html" or content_path[-3:] == ".md":
            return f"{self.content_dir}/{content_path}"

        # Trim any trailing slashes
        if content_path[-1] == "/":
            content_path = content_path[:-1]

        # Can we find a markdown file with this path?
        path = f"{self.content_dir}/{content_path}.md"

        # Note: The get() method also checks isfile(), but since we need to try multiple
        # paths/extensions, we need to call it here as well.
        if os.path.isfile(path):
            return path

        # Can we find an HTML file with this path?
        path = f"{self.content_dir}/{content_path}.html"
        if os.path.isfile(path):
            return path

        # Can we find an index file with this path?
        path = f"{self.content_dir}/{content_path}/index.html"
        if os.path.isfile(path):
            return path

        # If we get here, there is nothing else for us to try.
        return

    def get(self, request, *args, **kwargs):
        """
        Verifies the file and returns the frontmatter and content
        """
        path = self.build_path()

        # Avoids a TypeError from os.path.isfile if there is no path
        if not path:
            logger.info(
                "markdown_template_view_no_valid_path",
                content_path=kwargs.get("content_path"),
                status_code=404,
            )
            raise Http404("Page not found")

        if not os.path.isfile(path):
            logger.info(
                "markdown_template_view_no_valid_file",
                content_path=kwargs.get("content_path"),
                path=path,
                status_code=404,
            )
            raise Http404("Post not found")

        context = {}
        context["frontmatter"], context["content"] = process_md(path)
        logger.info(
            "markdown_template_view_success",
            content_path=kwargs.get("content_path"),
            path=path,
            status_code=200,
        )
        return self.render_to_response(context)


class StaticContentTemplateView(View):
    def get(self, request, *args, **kwargs):
        """
        Verifies the file and returns the raw static content from S3
        mangling paths using the stage_static_config.json settings
        """
<<<<<<< HEAD
        content_path = kwargs.get("content_path")

        # Get the static content cache
        static_content_cache = caches["static_content"]

        # Check if the content is in the cache
        cache_key = f"static_content_{content_path}"
        cached_result = static_content_cache.get(cache_key)

        if cached_result:
            content, content_type = cached_result
        else:
            # Fetch content from S3 if not in cache
            result = get_content_from_s3(key=content_path)
            if not result:
                raise Http404("Page not found")
            content, content_type = result

            # Store the result in cache
            static_content_cache.set(cache_key, (content, content_type))
=======
        result = get_content_from_s3(key=kwargs.get("content_path"))
        if not result:
            logger.info(
                "get_content_from_s3_view_no_valid_object",
                key=kwargs.get("content_path"),
                status_code=404,
            )
            raise Http404("Page not found")

        content, content_type = result
>>>>>>> 9b86150f

        response = HttpResponse(content, content_type=content_type)
        logger.info(
            "get_content_from_s3_view_success",
            key=kwargs.get("content_path"),
            status_code=response.status_code,
        )
        return response<|MERGE_RESOLUTION|>--- conflicted
+++ resolved
@@ -97,7 +97,6 @@
         Verifies the file and returns the raw static content from S3
         mangling paths using the stage_static_config.json settings
         """
-<<<<<<< HEAD
         content_path = kwargs.get("content_path")
 
         # Get the static content cache
@@ -111,25 +110,18 @@
             content, content_type = cached_result
         else:
             # Fetch content from S3 if not in cache
-            result = get_content_from_s3(key=content_path)
+            result = get_content_from_s3(key=kwargs.get("content_path"))
             if not result:
+                logger.info(
+                    "get_content_from_s3_view_no_valid_object",
+                    key=kwargs.get("content_path"),
+                    status_code=404,
+                )
                 raise Http404("Page not found")
+
             content, content_type = result
-
             # Store the result in cache
             static_content_cache.set(cache_key, (content, content_type))
-=======
-        result = get_content_from_s3(key=kwargs.get("content_path"))
-        if not result:
-            logger.info(
-                "get_content_from_s3_view_no_valid_object",
-                key=kwargs.get("content_path"),
-                status_code=404,
-            )
-            raise Http404("Page not found")
-
-        content, content_type = result
->>>>>>> 9b86150f
 
         response = HttpResponse(content, content_type=content_type)
         logger.info(
