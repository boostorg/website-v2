--- conflicted
+++ resolved
@@ -1263,14 +1263,6 @@
   margin-top: 1.5rem;
 }
 
-.-mt-11 {
-  margin-top: -2.75rem;
-}
-
-.-mt-4 {
-  margin-top: -1rem;
-}
-
 .block {
   display: block;
 }
@@ -1343,37 +1335,20 @@
   height: 32px;
 }
 
-<<<<<<< HEAD
-.h-\[25px\] {
-  height: 25px;
-}
-
-.h-8 {
-  height: 2rem;
-}
-
-.h-11 {
-  height: 2.75rem;
+.h-full {
+  height: 100%;
+}
+
+.h-screen {
+  height: 100vh;
+}
+
+.max-h-96 {
+  max-height: 24rem;
 }
 
 .max-h-\[470px\] {
   max-height: 470px;
-=======
-.h-full {
-  height: 100%;
-}
-
-.h-screen {
-  height: 100vh;
->>>>>>> fbf34dab
-}
-
-.max-h-96 {
-  max-height: 24rem;
-}
-
-.max-h-\[470px\] {
-  max-height: 470px;
 }
 
 .w-1 {
@@ -1462,10 +1437,6 @@
 
 .w-full {
   width: 100%;
-}
-
-.w-\[100px\] {
-  width: 100px;
 }
 
 .min-w-0 {
@@ -1919,20 +1890,9 @@
   background-color: transparent;
 }
 
-<<<<<<< HEAD
-.bg-gray-600 {
-  --tw-bg-opacity: 1;
-  background-color: rgb(75 85 99 / var(--tw-bg-opacity));
-}
-
-.bg-gray-400 {
-  --tw-bg-opacity: 1;
-  background-color: rgb(156 163 175 / var(--tw-bg-opacity));
-=======
 .bg-white {
   --tw-bg-opacity: 1;
   background-color: rgb(255 255 255 / var(--tw-bg-opacity));
->>>>>>> fbf34dab
 }
 
 .bg-opacity-70 {
@@ -2003,34 +1963,24 @@
   padding: 1.5rem;
 }
 
-<<<<<<< HEAD
-.p-\[10px\] {
-  padding: 10px;
+.px-11 {
+  padding-left: 2.75rem;
+  padding-right: 2.75rem;
+}
+
+.px-2 {
+  padding-left: 0.5rem;
+  padding-right: 0.5rem;
+}
+
+.px-3 {
+  padding-left: 0.75rem;
+  padding-right: 0.75rem;
 }
 
 .px-4 {
   padding-left: 1rem;
   padding-right: 1rem;
-=======
-.px-11 {
-  padding-left: 2.75rem;
-  padding-right: 2.75rem;
->>>>>>> fbf34dab
-}
-
-.px-2 {
-  padding-left: 0.5rem;
-  padding-right: 0.5rem;
-}
-
-.px-3 {
-  padding-left: 0.75rem;
-  padding-right: 0.75rem;
-}
-
-.px-4 {
-  padding-left: 1rem;
-  padding-right: 1rem;
 }
 
 .px-5 {
@@ -2132,22 +2082,12 @@
   padding-bottom: 1.5rem;
 }
 
-<<<<<<< HEAD
-.py-\[10px\] {
-  padding-top: 10px;
-  padding-bottom: 10px;
+.pl-0 {
+  padding-left: 0px;
 }
 
 .pl-11 {
   padding-left: 2.75rem;
-=======
-.pl-0 {
-  padding-left: 0px;
->>>>>>> fbf34dab
-}
-
-.pl-11 {
-  padding-left: 2.75rem;
 }
 
 .pl-2 {
@@ -2202,25 +2142,8 @@
   padding-top: 0.5rem;
 }
 
-<<<<<<< HEAD
-.pl-6 {
-  padding-left: 1.5rem;
-}
-
-.pb-2 {
-  padding-bottom: 0.5rem;
-}
-
-.pb-1 {
-  padding-bottom: 0.25rem;
-}
-
-.pb-16 {
-  padding-bottom: 4rem;
-=======
 .pt-3 {
   padding-top: 0.75rem;
->>>>>>> fbf34dab
 }
 
 .pt-4 {
@@ -2233,22 +2156,6 @@
 
 .pt-6 {
   padding-top: 1.5rem;
-}
-
-.pt-11 {
-  padding-top: 2.75rem;
-}
-
-.pt-16 {
-  padding-top: 4rem;
-}
-
-.pt-20 {
-  padding-top: 5rem;
-}
-
-.pt-24 {
-  padding-top: 6rem;
 }
 
 .text-left {
@@ -2441,11 +2348,6 @@
 
 .text-white\/70 {
   color: rgb(255 255 255 / 0.7);
-}
-
-.text-gray-400 {
-  --tw-text-opacity: 1;
-  color: rgb(156 163 175 / var(--tw-text-opacity));
 }
 
 .placeholder-gray-500::-moz-placeholder {
@@ -2774,30 +2676,16 @@
     position: fixed;
   }
 
-<<<<<<< HEAD
+  .md\:left-0 {
+    left: 0px;
+  }
+
+  .md\:right-0 {
+    right: 0px;
+  }
+
   .md\:top-0 {
     top: 0px;
-=======
-  .md\:left-0 {
-    left: 0px;
->>>>>>> fbf34dab
-  }
-
-  .md\:right-0 {
-    right: 0px;
-  }
-
-<<<<<<< HEAD
-  .md\:left-0 {
-    left: 0px;
-  }
-
-  .md\:order-last {
-    order: 9999;
-=======
-  .md\:top-0 {
-    top: 0px;
->>>>>>> fbf34dab
   }
 
   .md\:order-2 {
@@ -2870,18 +2758,6 @@
 
   .md\:mt-8 {
     margin-top: 2rem;
-  }
-
-  .md\:mt-20 {
-    margin-top: 5rem;
-  }
-
-  .md\:mt-16 {
-    margin-top: 4rem;
-  }
-
-  .md\:mt-14 {
-    margin-top: 3.5rem;
   }
 
   .md\:block {
@@ -3137,11 +3013,6 @@
     padding-bottom: 2.75rem;
   }
 
-  .md\:px-3 {
-    padding-left: 0.75rem;
-    padding-right: 0.75rem;
-  }
-
   .md\:pl-6 {
     padding-left: 1.5rem;
   }
@@ -3160,10 +3031,6 @@
 
   .md\:pt-6 {
     padding-top: 1.5rem;
-  }
-
-  .md\:pt-20 {
-    padding-top: 5rem;
   }
 
   .md\:text-right {
