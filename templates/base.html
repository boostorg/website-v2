{% load static %}
<!DOCTYPE html>
<html>

  <head>
    <!-- Google tag (gtag.js) -->
    <script async src="https://www.googletagmanager.com/gtag/js?id=G-1N51ZC252K"></script>
    <script>
      window.dataLayer = window.dataLayer || [];
      function gtag(){dataLayer.push(arguments);}
      gtag('js', new Date());

      gtag('config', 'G-1N51ZC252K');
    </script>

    <title>{% block title %}Boost{% endblock %}</title>
    <meta charset="utf-8">
    <meta http-equiv="X-UA-Compatible" content="IE=edge">
    <meta name="viewport" content="width=device-width, initial-scale=1">
    <meta name="description" content="{% block description %}{% endblock %}">
    <meta name="keywords" content="{% block keywords %}{% endblock %}">
    <meta name="author" content="{% block author %}{% endblock %}">
    <link rel="shortcut icon" href="{% static 'img/Boost_Symbol_Transparent.svg' %}" type="image/x-icon">
    <link href="https://fonts.googleapis.com/css2?family=Cairo:wght@200;300;400;500;600;700;800;900&display=swap" rel="stylesheet">
    <link href="{% static 'css/styles.css' %}" rel="stylesheet">
    <!-- Google fonts for Cairo Medium and SemiBold -->
    <link rel="preconnect" href="https://fonts.googleapis.com">
    <link rel="preconnect" href="https://fonts.gstatic.com" crossorigin>
    <link rel="stylesheet" href="https://cdnjs.cloudflare.com/ajax/libs/font-awesome/5.11.2/css/all.css" />
    <script src="//unpkg.com/alpinejs" defer></script>
    <script src="https://unpkg.com/htmx.org@1.8.5" integrity="sha384-7aHh9lqPYGYZ7sTHvzP1t3BAfLhYSTy9ArHdP3Xsr9/3TlGurYgcPBoFmXX2TX/w" crossorigin="anonymous"></script>
    <!-- TODO bring this local if we like it -->
    <script src="https://cdn.jsdelivr.net/npm/apexcharts"></script>
    <!-- detect dark or light mode -->
    <script src="{% static 'js/DetectMode.js' %}"></script>
    {% block extra_head %}{% endblock %}

    <style>
        #lottie{
            width:100%;
            height:100%;
            display:block;
            overflow: hidden;
            transform: translate3d(0,0,0);
            text-align: center;
            opacity: 1;
        }

    </style>
  </head>

  <body x-init="() => {const m = localStorage.getItem('colorMode');
            if (m !== 'dark' && m !== 'light') return;
            mode = m;
        }"
        class="h-screen bg-gray-200 dark:bg-black font-cairo" {% block body_id %}{% endblock %}>
<<<<<<< HEAD
    <div class="container md:mx-auto md:mt-14">
=======
    <div class="container md:mx-auto md:mt-32">
>>>>>>> fbf34dab
      {% include "includes/_header.html" %}


      <div class="w-full">
        {% block messages %}{% include "partials/messages.html" %}{% endblock messages %}
      </div>

      {% comment %}body block is for use in forums{% endcomment %}
      {% block forum_body %}{% endblock %}

      <div class="md:px-3 min-vh-110">
      {% block content_wrapper %}
        {% block subnav %}{% endblock %}
        {% block content %}{% endblock %}
      {% endblock %}
      </div>

      {% include "includes/_footer.html" %}
    </div>

    <script src="https://cdnjs.cloudflare.com/ajax/libs/bodymovin/5.7.4/lottie.min.js"></script>

    {% block footer_js %}{% endblock %}

    <script>
      var params = {
        container: document.getElementById('icon-container'),
        path: '{% static "animations/4dots.json" %}',
        renderer: 'svg',
        loop: true,
        autoplay: true,
        name: "4 Dots",
      };

      var mobileParams = {
        container: document.getElementById('icon-container-mobile'),
        path: '{% static "animations/4dots.json" %}',
        renderer: 'svg',
        loop: true,
        autoplay: true,
        name: "4 Dots",
      };

      var scene1Params = {
        container: document.getElementById('scene01'),
        path: '{% static "animations/Scene01/data.json" %}',
        renderer: 'svg',
        loop: true,
        autoplay: true,
        name: "4 Dots",
      };

      var scene3Params = {
        container: document.getElementById('scene03'),
        path: '{% static "animations/Scene03/data.json" %}',
        renderer: 'svg',
        loop: true,
        autoplay: true,
        name: "4 Dots",
      };

      anim = lottie.loadAnimation(params);
      mobileAnim = lottie.loadAnimation(mobileParams);
      anim2 = lottie.loadAnimation(scene1Params);
      anim3 = lottie.loadAnimation(scene3Params);
    </script>
  </body>

</html><|MERGE_RESOLUTION|>--- conflicted
+++ resolved
@@ -54,11 +54,8 @@
             mode = m;
         }"
         class="h-screen bg-gray-200 dark:bg-black font-cairo" {% block body_id %}{% endblock %}>
-<<<<<<< HEAD
+
     <div class="container md:mx-auto md:mt-14">
-=======
-    <div class="container md:mx-auto md:mt-32">
->>>>>>> fbf34dab
       {% include "includes/_header.html" %}
 
 
