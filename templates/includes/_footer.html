--- conflicted
+++ resolved
@@ -11,11 +11,8 @@
 	  <span class="inline sm:hidden text-white/30">&nbsp;&nbsp; | &nbsp;&nbsp;</span>
       <a class="my-2 inline hover:text-orange" href="https://github.com/boostorg" target="_blank">GitHub</a>
     </div>
-<<<<<<< HEAD
-=======
     <div><span class="text-sm">Website supported by grants from <a href="https://cppalliance.org/" target="_blank" class="text-sky-600 dark:text-sky-300 hover:text-orange dark:hover:text-orange">The C++ Alliance</a>. Proposed for <a href="https://boost.org/" target="_blank" class="text-sky-600 dark:text-sky-300 hover:text-orange dark:hover:text-orange">boost.org</a>.</span></div>
     <div><span class="text-xs italic">Distributed under the <a href="/LICENSE_1_0.txt" class="text-sky-600 dark:text-sky-300 hover:text-orange dark:hover:text-orange">Boost Software License, Version 1.0</a>.</span></div>
     {# <div><span class="text-sm"><i>Slack is a registered trademark and service mark of Slack Technologies, Inc.</i></span></div> #}
->>>>>>> 3d4057f5
   </div>
 </footer>