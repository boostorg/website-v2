--- conflicted
+++ resolved
@@ -102,12 +102,7 @@
             <li class="w-1/2"><a class="hover:text-orange" href="/doc/release-process/index.html">Introduction</a></li>
           </ul>
         </div>
-        {# FIXME #}
-<<<<<<< HEAD
         <a href="/doc/release-process/" class="block order-first md:order-last md:w-1/2 hover:text-orange">
-=======
-        <a href="/doc/release-process/" class="block order-first md:order-last md:w-1/2">
->>>>>>> 0a74716f
         <img
           class="object-cover object-right overflow-x-hidden w-auto h-full rounded-t-lg md:rounded-none md:rounded-r-lg"
           src="{% static 'img/fpo/release_process.png' %}"
