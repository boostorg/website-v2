{% extends "base.html" %}
{% load i18n %}
{% load static %}

{% block title %}{% trans "Learn" %}{% endblock %}

{% comment %}
This is a temporary landing page for docs
{% endcomment %}

{% block content %}
  <!-- Homepage Hero Section -->
  <main class="px-4 my-4 mx-auto md:max-w-7xl">
    <div class="mb-4 space-y-4 md:flex md:space-y-0 md:space-x-4">
      <div
        class="block relative w-full text-white bg-white rounded-lg shadow-lg md:w-1/2 dark:bg-charcoal dark:bg-neutral-700">
        {# FIXME #}
        <a href="/doc/user-guide/">
          <img
            class="overflow-y-hidden w-full rounded-t-lg max-h-[470px]"
            src="{% static 'img/fpo/user_guide.png' %}"
            alt="" />
        </a>
        <div class="py-3 px-6 dark:text-white text-slate">
          <h5
            class="text-xl font-bold leading-tight text-orange">
            User Guide
          </h5>
          <p class="py-1 border-b border-gray-700 text-green">How to use Boost in your programs</p>
          <ul class="flex flex-wrap mt-2 text-sm">
            <li class="w-1/2"><a class="hover:text-orange" href="/doc/user-guide/intro.html">Introduction to Boost</a></li>
            <li class="w-1/2"><a class="hover:text-orange" href="/doc/user-guide/getting-started.html">Getting Started</a></li>
            <li class="w-1/2"><a class="hover:text-orange" href="/doc/user-guide/boost-history.html">History of Boost</a></li>
            <li class="w-1/2"><a class="hover:text-orange" href="/doc/user-guide/library-naming.html">Library Organization</a></li>
            <li class="w-1/2"><a class="hover:text-orange" href="/doc/user-guide/header-organization-compilation.html">Header Organization</a></li>
          </ul>
        </div>
      </div>

      <div
        class="block relative w-full bg-white rounded-lg shadow-lg md:w-1/2 dark:bg-charcoal dark:bg-neutral-700">
        {# FIXME #}
        <a href="/doc/contributor-guide/">
          <img
            class="overflow-y-hidden w-full rounded-t-lg max-h-[470px]"
            src="{% static 'img/fpo/contributor_guide.png' %}"
            alt="" />
        </a>
        <div class="py-3 px-6 dark:text-white text-slate">
          <h5
            class="text-xl font-bold leading-tight text-orange">
            Contributor Guide
          </h5>
          <p class="py-1 border-b border-gray-700 text-white">This is how you can help</p>
          <ul class="flex flex-wrap mt-2 text-sm">
            <li class="w-1/2"><a class="hover:text-orange" href="/doc/contributor-guide/intro.html">Becoming a Contributor</a></li>
            <li class="w-1/2"><a class="hover:text-orange" href="/doc/contributor-guide/license-requirements.html">License Requirements</a></li>
            <li class="w-1/2"><a class="hover:text-orange" href="/doc/contributor-guide/portability-requirements.html">Portability Requirements</a></li>
            <li class="w-1/2"><a class="hover:text-orange" href="/doc/contributor-guide/organization-requirements.html">Organization Requirements</a></li>
            <li class="w-1/2"><a class="hover:text-orange" href="/doc/contributor-guide/library-design-guidelines.html">Library Design Guidelines</a></li>
            <li class="w-1/2"><a class="hover:text-orange" href="/doc/contributor-guide/antora.html">Antora Guide</a></li>
          </ul>
        </div>
      </div>
    </div>

    <div class="mb-16 space-y-4">
      <div
        class="flex flex-col text-white bg-white rounded-lg shadow-lg md:flex-row dark:bg-charcoal dark:bg-neutral-700">
        {# FIXME #}
        <a href="/doc/formal-reviews/" class="block md:w-1/2">
          <img
            class="object-cover overflow-x-hidden w-auto h-full rounded-t-lg md:rounded-none md:rounded-l-lg"
            src="{% static 'img/fpo/formal_reviews.png' %}"
            alt="" />
        </a>
        <div class="flex flex-col justify-start p-6 md:w-1/2 dark:text-white text-slate">
          <h5
            class="text-xl font-bold leading-tight">
            Boost Formal Reviews
          </h5>
          <p class="py-1 mb-4 text-base">
            How libraries become part of the collection.
          </p>
          <ul class="flex flex-wrap">
            <li class="w-1/2"><a class="hover:text-orange" href="/doc/formal-reviews/index.html">Introduction</a></li>
          </ul>
        </div>
      </div>
<<<<<<< HEAD

      <div
        class="flex flex-col bg-white rounded-lg shadow-lg md:flex-row dark:bg-charcoal dark:bg-neutral-700">
        <div class="flex flex-col justify-start p-6 md:w-1/2 dark:text-white text-slate">
          <h5
            class="text-xl font-bold leading-tight">
            Release Process
          </h5>
          <p class="py-1 mb-4 text-base text-neutral-600 dark:text-neutral-200">
            "The trains always run on time"
          </p>
          <ul class="flex flex-wrap">
            <li class="w-1/2"><a class="hover:text-orange" href="/doc/release-process/index.html">Introduction</a></li>
          </ul>
        </div>
        <a href="/doc/release-process/" class="block order-first md:order-last md:w-1/2 hover:text-orange">
        <img
          class="object-cover object-right overflow-x-hidden w-auto h-full rounded-t-lg md:rounded-none md:rounded-r-lg"
          src="{% static 'img/fpo/release_process.png' %}"
          alt="" />
        </a>
      </div>
=======
>>>>>>> ccf21dff
    </div>
  </main>
  <!-- End Homepage Hero Section -->

{% endblock %}<|MERGE_RESOLUTION|>--- conflicted
+++ resolved
@@ -28,11 +28,11 @@
           </h5>
           <p class="py-1 border-b border-gray-700 text-green">How to use Boost in your programs</p>
           <ul class="flex flex-wrap mt-2 text-sm">
-            <li class="w-1/2"><a class="hover:text-orange" href="/doc/user-guide/intro.html">Introduction to Boost</a></li>
-            <li class="w-1/2"><a class="hover:text-orange" href="/doc/user-guide/getting-started.html">Getting Started</a></li>
-            <li class="w-1/2"><a class="hover:text-orange" href="/doc/user-guide/boost-history.html">History of Boost</a></li>
-            <li class="w-1/2"><a class="hover:text-orange" href="/doc/user-guide/library-naming.html">Library Organization</a></li>
-            <li class="w-1/2"><a class="hover:text-orange" href="/doc/user-guide/header-organization-compilation.html">Header Organization</a></li>
+            <li class="w-1/2"><a href="/doc/user-guide/intro.html">Introduction to Boost</a></li>
+            <li class="w-1/2"><a href="/doc/user-guide/getting-started.html">Getting Started</a></li>
+            <li class="w-1/2"><a href="/doc/user-guide/boost-history.html">History of Boost</a></li>
+            <li class="w-1/2"><a href="/doc/user-guide/library-naming.html">Library Organization</a></li>
+            <li class="w-1/2"><a href="/doc/user-guide/header-organization-compilation.html">Header Organization</a></li>
           </ul>
         </div>
       </div>
@@ -51,14 +51,14 @@
             class="text-xl font-bold leading-tight text-orange">
             Contributor Guide
           </h5>
-          <p class="py-1 border-b border-gray-700 text-white">This is how you can help</p>
+          <p class="py-1 text-white border-b border-gray-700">This is how you can help</p>
           <ul class="flex flex-wrap mt-2 text-sm">
-            <li class="w-1/2"><a class="hover:text-orange" href="/doc/contributor-guide/intro.html">Becoming a Contributor</a></li>
-            <li class="w-1/2"><a class="hover:text-orange" href="/doc/contributor-guide/license-requirements.html">License Requirements</a></li>
-            <li class="w-1/2"><a class="hover:text-orange" href="/doc/contributor-guide/portability-requirements.html">Portability Requirements</a></li>
-            <li class="w-1/2"><a class="hover:text-orange" href="/doc/contributor-guide/organization-requirements.html">Organization Requirements</a></li>
-            <li class="w-1/2"><a class="hover:text-orange" href="/doc/contributor-guide/library-design-guidelines.html">Library Design Guidelines</a></li>
-            <li class="w-1/2"><a class="hover:text-orange" href="/doc/contributor-guide/antora.html">Antora Guide</a></li>
+            <li class="w-1/2"><a href="/doc/contributor-guide/intro.html">Becoming a Contributor</a></li>
+            <li class="w-1/2"><a href="/doc/contributor-guide/license-requirements.html">License Requirements</a></li>
+            <li class="w-1/2"><a href="/doc/contributor-guide/portability-requirements.html">Portability Requirements</a></li>
+            <li class="w-1/2"><a href="/doc/contributor-guide/organization-requirements.html">Organization Requirements</a></li>
+            <li class="w-1/2"><a href="/doc/contributor-guide/library-design-guidelines.html">Library Design Guidelines</a></li>
+            <li class="w-1/2"><a href="/doc/contributor-guide/antora.html">Antora Guide</a></li>
           </ul>
         </div>
       </div>
@@ -83,35 +83,10 @@
             How libraries become part of the collection.
           </p>
           <ul class="flex flex-wrap">
-            <li class="w-1/2"><a class="hover:text-orange" href="/doc/formal-reviews/index.html">Introduction</a></li>
+            <li class="w-1/2"><a href="/doc/formal-reviews/index.html">Introduction</a></li>
           </ul>
         </div>
       </div>
-<<<<<<< HEAD
-
-      <div
-        class="flex flex-col bg-white rounded-lg shadow-lg md:flex-row dark:bg-charcoal dark:bg-neutral-700">
-        <div class="flex flex-col justify-start p-6 md:w-1/2 dark:text-white text-slate">
-          <h5
-            class="text-xl font-bold leading-tight">
-            Release Process
-          </h5>
-          <p class="py-1 mb-4 text-base text-neutral-600 dark:text-neutral-200">
-            "The trains always run on time"
-          </p>
-          <ul class="flex flex-wrap">
-            <li class="w-1/2"><a class="hover:text-orange" href="/doc/release-process/index.html">Introduction</a></li>
-          </ul>
-        </div>
-        <a href="/doc/release-process/" class="block order-first md:order-last md:w-1/2 hover:text-orange">
-        <img
-          class="object-cover object-right overflow-x-hidden w-auto h-full rounded-t-lg md:rounded-none md:rounded-r-lg"
-          src="{% static 'img/fpo/release_process.png' %}"
-          alt="" />
-        </a>
-      </div>
-=======
->>>>>>> ccf21dff
     </div>
   </main>
   <!-- End Homepage Hero Section -->
