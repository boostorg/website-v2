{% load static %}

<div class="p-3 rounded md:flex md:p-5 bg-charcoal">
  <div class="mb-4 space-y-4 md:space-y-2 md:w-3/4">
    <h3 class="mb-3 text-2xl capitalize">
      <a href="
               {% if version_slug %}
                 {% url 'library-detail-by-version' version_slug=version_slug slug=library.slug %}
               {% else %}
                 {% url 'library-detail' slug=library.slug %}
               {% endif %}"
      >{{ library.name }}</a>
    </h3>
    <p class="mb-3">{{ library.description }}</p>
    <div class="text-sm md:flex">
      <div class="md:mr-11">First Release:  X.YY.Z</div>
      <div class="mt-4 md:mt-0">Categories:  {% for c in library.categories.all %}<a href="{% if version_slug %}{% url 'libraries-by-version-by-category' version_slug=version_slug category=c.slug%}{% else %}{% url 'libraries-by-category' category=c.slug %}{% endif %}" class="text-orange">{{ c.name }}</a>{% if not forloop.last %}, {% endif %}{% endfor %}</div>
    </div>
    <div class="text-sm">C++ Standard Minimum Level:  {{ library.cpp_standard_minimum }}</div>
  </div>
  <div class="mb-4 text-sm md:w-1/4">
    <div class="flex my-5">
      <div class="w-1/4 md:mr-5">Author(s):</div>
      <div class="space-y-3">
        {% for author in library.authors.all %}
          <div>
            {% if author.image %}
<<<<<<< HEAD
              <img src="{{ author.image.url }}" alt="user" class="inline w-[47px] rounded mr-2" />
=======
              <img src="{{ author.image.url }}" alt="user" class="inline mr-2 rounded w-[47px]" />
>>>>>>> e680074f
            {% else %}
              <i class="mr-2 text-5xl fas fa-user text-white/60"></i>
            {% endif %}
            {{ author.get_full_name }}
          </div>
        {% endfor %}
      </div>
    </div>
  </div>
</div><|MERGE_RESOLUTION|>--- conflicted
+++ resolved
@@ -25,11 +25,7 @@
         {% for author in library.authors.all %}
           <div>
             {% if author.image %}
-<<<<<<< HEAD
-              <img src="{{ author.image.url }}" alt="user" class="inline w-[47px] rounded mr-2" />
-=======
               <img src="{{ author.image.url }}" alt="user" class="inline mr-2 rounded w-[47px]" />
->>>>>>> e680074f
             {% else %}
               <i class="mr-2 text-5xl fas fa-user text-white/60"></i>
             {% endif %}
