--- conflicted
+++ resolved
@@ -6,7 +6,7 @@
 
 {% block content %}
   <!-- Breadcrumb used on filtered views -->
-<<<<<<< HEAD
+
   <div class="p-0 mb-4 space-x-2 text-sm divide-x divide-gray-300 md:p-0">
     <img src="{% static 'img/fpo/BreadCrumbs.png' %}" class="h-6" />
 {#    <a class="hover:text-orange" href="/"><i class="fas fa-home"></i></a>#}
@@ -28,36 +28,10 @@
   <!-- end breadcrumb -->
 
   <div class="px-3 pt-3 text-right md:px-0" x-data="{'showSearch': false}" x-on:keydown.escape="showSearch=false">
-    <form action="" method="post" class="float-right">
-      {% csrf_token %}
-      <div>
-        <label for="id_version" hidden="true">Versions:</label>
-        <select onchange="this.form.submit()"
-                name="version"
-                class="block py-2 pr-8 pl-5 mb-3 w-full text-sm bg-white rounded-md border border-gray-300 cursor-pointer sm:inline-block md:mb-0 md:w-auto dark:bg-black text-sky-600 dark:text-orange dark:border-slate"
-                id="id_version"
-        >
-          <option>Filter by version</option>
-          {% for v in versions %}
-            <option value="{{ v.pk }}" {% if version == v %}selected="selected"{% endif %}>{{ v.name }}</option>
-          {% endfor %}
-        </select>
-      </div>
-    </form>
-=======
-  <div class="p-3 space-x-2 text-sm divide-x divide-gray-300 md:p-0">
-    {% if version_slug %}
-      <a class="hover:text-orange" href="/"><i class="fas fa-home"></i></a>
-      <a class="pl-2 hover:text-orange" href="{% url 'libraries-by-version' version_slug %}">Libraries ({{ version_name }})</a>
-    {% endif %}
-    {% if category %} > Categorized >
-      <a class="pl-2 hover:text-orange" href="{% url 'libraries' %}?category={{ category.slug }}{% if version %}&version={{ version.slug }}{% endif %}">{{ category.name }}</a>
-    {% endif %}
-  </div>
-  <!-- end breadcrumb -->
 
-  <div class="py-0 px-3 mb-3 text-right md:px-0 md:pt-6" x-data="{'showSearch': false}" x-on:keydown.escape="showSearch=false">
->>>>>>> a7e84470
+    <!-- command palatte for search -->
+    {% include "libraries/includes/search_command_palatte.html" %}
+
 
     <form action="/libraries/" method="get">
       <!-- Select a version -->
@@ -66,10 +40,9 @@
           <label for="id_version" hidden="true">Versions:</label>
           <select onchange="this.form.submit()"
                   name="version"
-                  class="block py-1 pr-8 pl-5 mb-3 w-full text-sm bg-white rounded-md border border-gray-300 cursor-pointer sm:inline-block md:mb-0 md:w-auto dark:bg-black text-sky-600 dark:text-orange dark:border-slate"
+                  class="block py-2 pr-8 pl-5 mb-3 w-full text-sm bg-white rounded-md border border-gray-300 cursor-pointer sm:inline-block md:mb-0 md:w-auto dark:bg-black text-sky-600 dark:text-orange dark:border-slate"
                   id="id_version"
           >
-            <option value="">Filter by version</option>
             {% for v in versions %}
               <option value="{{ v.slug }}" {% if version == v %}selected="selected"{% endif %}>{{ v.display_name }}</option>
             {% endfor %}
@@ -110,9 +83,6 @@
         <i class="bg-white rounded border border-gray-300 cursor-pointer fas fa-cat text-slate p-[10px] hover:bg-orange"></i>
       </span>
     </div>
-
-    <!-- command palatte for search -->
-    {% include "libraries/includes/search_command_palatte.html" %}
   </div>
 
   <!-- Libraries list -->
